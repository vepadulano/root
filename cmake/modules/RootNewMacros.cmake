#---------------------------------------------------------------------------------------------------
#  RootNewMacros.cmake
#---------------------------------------------------------------------------------------------------
cmake_policy(SET CMP0003 NEW) # See "cmake --help-policy CMP0003" for more details
cmake_policy(SET CMP0011 NEW) # See "cmake --help-policy CMP0011" for more details
cmake_policy(SET CMP0009 NEW) # See "cmake --help-policy CMP0009" for more details
if(CMAKE_VERSION VERSION_GREATER 2.8.12)
  cmake_policy(SET CMP0022 OLD) # See "cmake --help-policy CMP0022" for more details
endif()


set(THISDIR ${CMAKE_CURRENT_LIST_DIR})

set(lib lib)
set(bin bin)
if(WIN32)
  set(ssuffix .bat)
  set(scomment rem)
  set(libprefix lib)
  set(ld_library_path PATH)
  set(libsuffix .dll)
  set(localruntimedir ${CMAKE_RUNTIME_OUTPUT_DIRECTORY})
  set(runtimedir ${CMAKE_INSTALL_BINDIR})
elseif(APPLE)
  set(ld_library_path DYLD_LIBRARY_PATH)
  set(ssuffix .csh)
  set(scomment \#)
  set(libprefix lib)
  set(libsuffix .so)
  set(localruntimedir ${CMAKE_LIBRARY_OUTPUT_DIRECTORY})
  set(runtimedir ${CMAKE_INSTALL_LIBDIR})
else()
  set(ld_library_path LD_LIBRARY_PATH)
  set(ssuffix .csh)
  set(scomment \#)
  set(libprefix lib)
  set(libsuffix .so)
  set(localruntimedir ${CMAKE_LIBRARY_OUTPUT_DIRECTORY})
  set(runtimedir ${CMAKE_INSTALL_LIBDIR})
endif()

if(soversion)
  set(ROOT_LIBRARY_PROPERTIES ${ROOT_LIBRARY_PROPERTIES}
      VERSION ${ROOT_VERSION}
      SOVERSION ${ROOT_MAJOR_VERSION}.${ROOT_MINOR_VERSION}
      SUFFIX ${libsuffix}
      PREFIX ${libprefix} )
else()
  set(ROOT_LIBRARY_PROPERTIES ${ROOT_LIBRARY_PROPERTIES}
      SUFFIX ${libsuffix}
      PREFIX ${libprefix}
      IMPORT_PREFIX ${libprefix} )
endif()

#---Modify the behaviour for local and non-local builds--------------------------------------------

if(CMAKE_PROJECT_NAME STREQUAL ROOT)
  set(rootcint_cmd rootcling_stage1)
  set(genreflex_cmd genreflex)
  set(ROOTCINTDEP rootcling_stage1)
else()
  set(rootcint_cmd rootcling)
  set(genreflex_cmd genreflex)
  set(ROOTCINTDEP)
endif()

set(CMAKE_VERBOSE_MAKEFILES OFF)
set(CMAKE_INCLUDE_CURRENT_DIR OFF)

include(CMakeParseArguments)

#---------------------------------------------------------------------------------------------------
#---ROOT_GLOB_FILES( <variable> [REALTIVE path] [FILTER regexp] <sources> ...)
#---------------------------------------------------------------------------------------------------
function(ROOT_GLOB_FILES variable)
  # FIXME: RECURSE switch should be passed without an option. Eg.
  # ROOT_GLOB_FILES(var RECURSE ...). Currently we have to call it with
  # ROOT_GLOB_FILES(var RECURSE 1 ...).
  CMAKE_PARSE_ARGUMENTS(ARG "" "RECURSE;RELATIVE;FILTER" "" ${ARGN})
  set(_possibly_recurse "")
  if (ARG_RECURSE)
    set(_possibly_recurse "_RECURSE")
  endif()
  if(ARG_RELATIVE)
    file(GLOB${_possibly_recurse} _sources RELATIVE ${ARG_RELATIVE} ${ARG_UNPARSED_ARGUMENTS})
  else()
    file(GLOB${_possibly_recurse} _sources ${ARG_UNPARSED_ARGUMENTS})
  endif()
  if(ARG_FILTER)
    foreach(s ${_sources})
      if(s MATCHES ${ARG_FILTER})
        list(REMOVE_ITEM _sources ${s})
      endif()
    endforeach()
  endif()
  set(${variable} ${_sources} PARENT_SCOPE)
endfunction()

function(ROOT_GLOB_SOURCES variable)
  ROOT_GLOB_FILES(_sources FILTER "(^|/)G__" ${ARGN})
  set(${variable} ${_sources} PARENT_SCOPE)
endfunction()

function(ROOT_GLOB_HEADERS variable)
  ROOT_GLOB_FILES(_sources FILTER "LinkDef" ${ARGN})
  set(${variable} ${_sources} PARENT_SCOPE)
endfunction()

#---------------------------------------------------------------------------------------------------
#---ROOT_GET_SOURCES( <variable> cwd <sources> ...)
#---------------------------------------------------------------------------------------------------
function(ROOT_GET_SOURCES variable cwd )
  set(sources)
  foreach( fp ${ARGN})
    if( IS_ABSOLUTE ${fp})
      file(GLOB files ${fp})
    else()
      if(root7)
        set(root7glob v7/src/${fp})
      endif()
      file(GLOB files RELATIVE ${CMAKE_CURRENT_SOURCE_DIR} ${cwd}/${fp} ${root7glob})
    endif()
    if(files)
      foreach(s ${files})
        if(fp MATCHES "[*]" AND s MATCHES "(^|/)G__") # Eliminate G__* files
        elseif(s MATCHES "${cwd}/G__")
          set(sources ${fp} ${sources})
        else()
          set(sources ${sources} ${s})
        endif()
      endforeach()
    else()
      if(fp MATCHES "(^|/)G__")
        set(sources ${fp} ${sources})
      else()
        set(sources ${sources} ${fp})
      endif()
    endif()
  endforeach()
  set(${variable} ${sources} PARENT_SCOPE)
endfunction()

#---------------------------------------------------------------------------------------------------
#---REFLEX_GENERATE_DICTIONARY( dictionary headerfiles SELECTION selectionfile OPTIONS opt1 opt2 ...)
#---------------------------------------------------------------------------------------------------
macro(REFLEX_GENERATE_DICTIONARY dictionary)
  CMAKE_PARSE_ARGUMENTS(ARG "" "SELECTION" "OPTIONS" ${ARGN})
  #---Get List of header files---------------
  set(headerfiles)
  foreach(fp ${ARG_UNPARSED_ARGUMENTS})
    file(GLOB files inc/${fp})
    if(files)
      foreach(f ${files})
        if(NOT f MATCHES LinkDef)
          set(headerfiles ${headerfiles} ${f})
        endif()
      endforeach()
    elseif(EXISTS ${CMAKE_CURRENT_SOURCE_DIR}/${fp})
      set(headerfiles ${headerfiles} ${CMAKE_CURRENT_SOURCE_DIR}/${fp})
    else()
      set(headerfiles ${headerfiles} ${fp})
    endif()
  endforeach()
  #---Get Selection file------------------------------------
  if(IS_ABSOLUTE ${ARG_SELECTION})
    set(selectionfile ${ARG_SELECTION})
  else()
    set(selectionfile ${CMAKE_CURRENT_SOURCE_DIR}/${ARG_SELECTION})
  endif()

  set(gensrcdict ${dictionary}.cxx)

  #---roottest compability---------------------------------
  if(CMAKE_ROOTTEST_NOROOTMAP)
    set(rootmapname )
    set(rootmapopts )
  elseif(DEFINED CMAKE_ROOTTEST_NOROOTMAP)  # Follow the roottest dictionary library naming
    set(rootmapname ${dictionary}.rootmap)
    set(rootmapopts --rootmap=${rootmapname} --rootmap-lib=${libprefix}${dictionary}_dictrflx)
  else()
    set(rootmapname ${dictionary}Dict.rootmap)
    set(rootmapopts --rootmap=${rootmapname} --rootmap-lib=${libprefix}${dictionary}Dict)
  endif()

  set(include_dirs -I${CMAKE_CURRENT_SOURCE_DIR})
  get_directory_property(incdirs INCLUDE_DIRECTORIES)
  foreach( d ${incdirs})
   set(include_dirs ${include_dirs} -I${d})
  endforeach()

  get_directory_property(defs COMPILE_DEFINITIONS)
  foreach( d ${defs})
   set(definitions ${definitions} -D${d})
  endforeach()

  add_custom_command(
    OUTPUT ${gensrcdict} ${rootmapname}
    COMMAND ${ROOT_genreflex_CMD}
    ARGS ${headerfiles} -o ${gensrcdict} ${rootmapopts} --select=${selectionfile}
         --gccxmlpath=${GCCXML_home}/bin ${ARG_OPTIONS} ${include_dirs} ${definitions}
    DEPENDS ${headerfiles} ${selectionfile})

  #---roottest compability---------------------------------
  if(CMAKE_ROOTTEST_DICT)
    ROOTTEST_TARGETNAME_FROM_FILE(targetname ${dictionary})

    set(targetname "${targetname}-dictgen")

    add_custom_target(${targetname} DEPENDS ${gensrcdict} ${ROOT_LIBRARIES})
  else()
    set(targetname "${dictionary}-dictgen")
    # Creating this target at ALL level enables the possibility to generate dictionaries (genreflex step)
    # well before the dependent libraries of the dictionary are build
    add_custom_target(${targetname} ALL DEPENDS ${gensrcdict})
  endif()

endmacro()

#---------------------------------------------------------------------------------------------------
#---ROOT_GENERATE_DICTIONARY( dictionary headerfiles MODULE module DEPENDENCIES dep1 dep2
#                                                    STAGE1 LINKDEF linkdef OPTIONS opt1 opt2 ...)
#---------------------------------------------------------------------------------------------------
function(ROOT_GENERATE_DICTIONARY dictionary)
  CMAKE_PARSE_ARGUMENTS(ARG "STAGE1;MULTIDICT;NOINSTALL" "MODULE" "LINKDEF;OPTIONS;DEPENDENCIES" ${ARGN})

  #---roottest compability---------------------------------
  if(CMAKE_ROOTTEST_DICT)
    set(CMAKE_INSTALL_LIBDIR ${CMAKE_CURRENT_BINARY_DIR})
    set(libprefix "")
  endif()

  #---Get the list of header files-------------------------
  set(headerfiles)
  foreach(fp ${ARG_UNPARSED_ARGUMENTS})
    file(GLOB files inc/${fp})
    if(files)
      foreach(f ${files})
        if(NOT f MATCHES LinkDef)
          set(headerfiles ${headerfiles} ${f})
        endif()
      endforeach()
    elseif(EXISTS ${CMAKE_CURRENT_SOURCE_DIR}/${fp})
      set(headerfiles ${headerfiles} ${CMAKE_CURRENT_SOURCE_DIR}/${fp})
    else()
      set(headerfiles ${headerfiles} ${fp})
    endif()
  endforeach()
  string(REPLACE "${CMAKE_CURRENT_SOURCE_DIR}/inc/" ""  rheaderfiles "${headerfiles}")
  # Replace the non-standard folder layout of Core.
  if (ARG_STAGE1 AND ARG_MODULE STREQUAL "Core")
    # FIXME: Glob these folder.
    set(core_folders "base|clib|clingutils|cont|dictgen|doc|foundation|lzma|macosx|meta|metacling|multiproc|newdelete|pcre|rint|rootcling_stage1|textinput|thread|unix|winnt|zip")
    string(REGEX REPLACE "${CMAKE_SOURCE_DIR}/core/(${core_folders})/inc/" ""  rheaderfiles "${rheaderfiles}")
  endif()

  #---Get the list of include directories------------------
  get_directory_property(incdirs INCLUDE_DIRECTORIES)
  if(CMAKE_PROJECT_NAME STREQUAL ROOT)
    set(includedirs -I${CMAKE_SOURCE_DIR}
                    -I${CMAKE_SOURCE_DIR}/interpreter/cling/include # This is for the RuntimeUniverse
                    -I${CMAKE_BINARY_DIR}/include)
    set(excludepaths ${CMAKE_SOURCE_DIR} ${CMAKE_BINARY_DIR})
  elseif(EXISTS ${CMAKE_CURRENT_SOURCE_DIR}/inc)
    set(includedirs -I${CMAKE_CURRENT_SOURCE_DIR}/inc)
  endif()
  foreach( d ${incdirs})
   set(includedirs ${includedirs} -I${d})
  endforeach()
  list(REMOVE_DUPLICATES includedirs)
  #---Get the list of definitions---------------------------
  get_directory_property(defs COMPILE_DEFINITIONS)
  foreach( d ${defs})
   if((NOT d MATCHES "=") AND (NOT d MATCHES "^[$]<.*>$")) # avoid generator expressions
     set(definitions ${definitions} -D${d})
   endif()
  endforeach()
  #---Get LinkDef.h file------------------------------------
  foreach( f ${ARG_LINKDEF})
    if( IS_ABSOLUTE ${f})
      set(_linkdef ${_linkdef} ${f})
    else()
      if(EXISTS ${CMAKE_CURRENT_SOURCE_DIR}/inc/${f})
        set(_linkdef ${_linkdef} ${CMAKE_CURRENT_SOURCE_DIR}/inc/${f})
      else()
        set(_linkdef ${_linkdef} ${CMAKE_CURRENT_SOURCE_DIR}/${f})
      endif()
    endif()
  endforeach()

  #---Build the names for library, pcm and rootmap file ----
  get_filename_component(dict_base_name ${dictionary} NAME_WE)
  if(dict_base_name MATCHES "^G__")
    string(SUBSTRING ${dictionary} 3 -1 deduced_arg_module)
  else()
    set(deduced_arg_module ${dict_base_name})
  endif()

  #---Set the library output directory-----------------------
  if(DEFINED CMAKE_LIBRARY_OUTPUT_DIRECTORY AND NOT CMAKE_LIBRARY_OUTPUT_DIRECTORY STREQUAL "")
    set(library_output_dir ${CMAKE_LIBRARY_OUTPUT_DIRECTORY})
  else()
    set(library_output_dir ${CMAKE_CURRENT_BINARY_DIR})
  endif()

  if(ARG_MODULE)
    set(library_name ${libprefix}${ARG_MODULE}${libsuffix})
    if(ARG_MULTIDICT)
      set(newargs -s ${library_output_dir}/${library_name} -multiDict)
      set(pcm_name ${library_output_dir}/${libprefix}${ARG_MODULE}_${dictionary}_rdict.pcm)
      set(rootmap_name ${library_output_dir}/${libprefix}${deduced_arg_module}.rootmap)
    else()
      set(newargs -s ${library_output_dir}/${library_name})
      set(pcm_name ${library_output_dir}/${libprefix}${ARG_MODULE}_rdict.pcm)
      set(rootmap_name ${library_output_dir}/${libprefix}${ARG_MODULE}.rootmap)
    endif()
  else()
    set(library_name ${libprefix}${deduced_arg_module}${libsuffix})
    set(newargs -s ${library_output_dir}/${library_name})
    set(pcm_name ${library_output_dir}/${libprefix}${deduced_arg_module}_rdict.pcm)
    set(rootmap_name ${library_output_dir}/${libprefix}${deduced_arg_module}.rootmap)
  endif()

  if(CMAKE_ROOTTEST_NOROOTMAP)
    set(rootmapname )
    set(rootmapargs )
  else()
    set(rootmapargs -rml ${library_name} -rmf ${rootmap_name})
  endif()

  #---Get the library and module dependencies-----------------
  if(ARG_DEPENDENCIES)
    foreach(dep ${ARG_DEPENDENCIES})
      set(newargs ${newargs} -m  ${libprefix}${dep}_rdict.pcm)
    endforeach()
  endif()

  #---what rootcling command to use--------------------------
  if(ARG_STAGE1)
    set(command rootcling_stage1)
    set(pcm_name)
  else()
    if(CMAKE_PROJECT_NAME STREQUAL ROOT)
      set(command ${CMAKE_COMMAND} -E env "ROOTIGNOREPREFIX=1" $<TARGET_FILE:rootcling> -rootbuild)
      set(ROOTCINTDEP rootcling)
    else()
      set(command rootcling)
    endif()
  endif()

  #---build the path exclusion switches----------------------
  set(excludepathsargs "")
  foreach(excludepath ${excludepaths})
    set(excludepathsargs ${excludepathsargs} -excludePath ${excludepath})
  endforeach()

  #---call rootcint------------------------------------------
  add_custom_command(OUTPUT ${dictionary}.cxx ${pcm_name} ${rootmap_name}
                     COMMAND ${command} -f  ${dictionary}.cxx ${newargs} ${excludepathsargs} ${rootmapargs}
                                        ${ARG_OPTIONS} ${definitions} ${includedirs} ${rheaderfiles} ${_linkdef}
                     IMPLICIT_DEPENDS CXX ${_linkdef} ${headerfiles}
                     DEPENDS ${headerfiles} ${_linkdef} ${ROOTCINTDEP})
  get_filename_component(dictname ${dictionary} NAME)

  #---roottest compability
  if(ARG_NOINSTALL OR CMAKE_ROOTTEST_DICT OR (NOT DEFINED CMAKE_LIBRARY_OUTPUT_DIRECTORY))
    add_custom_target(${dictname} DEPENDS ${dictionary}.cxx)
  else()
    add_custom_target(${dictname} DEPENDS ${dictionary}.cxx)

    set_property(GLOBAL APPEND PROPERTY ROOT_DICTIONARY_TARGETS ${dictname})
    set_property(GLOBAL APPEND PROPERTY ROOT_DICTIONARY_FILES ${CMAKE_CURRENT_BINARY_DIR}/${dictionary}.cxx)

    if(ARG_STAGE1)
      install(FILES ${rootmap_name}
                    DESTINATION ${CMAKE_INSTALL_LIBDIR} COMPONENT libraries)
    else()
      install(FILES ${pcm_name} ${rootmap_name}
                    DESTINATION ${CMAKE_INSTALL_LIBDIR} COMPONENT libraries)
    endif()
  endif()
  if(cxxmodules)
    # We build libSmatrix and libGenVector for 32 and 64 bits. Both contain the
    # same header files, ignore the 32 bit version and make the module unique.
    if(NOT ${dictionary} MATCHES .*32 )
      ROOT_CXXMODULES_APPEND_TO_MODULEMAP("${library_name}" "${rheaderfiles}")
    endif()
  endif(cxxmodules)
endfunction()

#---------------------------------------------------------------------------------------------------
#---ROOT_CXXMODULES_APPEND_TO_MODULEMAP( library library_headers )
#---------------------------------------------------------------------------------------------------
function (ROOT_CXXMODULES_APPEND_TO_MODULEMAP library library_headers)
  if(NOT cxxmodules)
    message(FATAL_ERROR "Calling ROOT_CXXMODULES_APPEND_TO_MODULEMAP on non-modules build.")
  endif()

  ROOT_FIND_DIRS_WITH_HEADERS(dirs)

  # Variable 'dirs' is the return result of ROOT_FIND_DIRS_WITH_HEADERS.
  if(NOT DEFINED dirs)
    message(SEND_ERROR "Error, the variable ${dirs} is not defined!")
  endif()

  set(found_headers "")
  set(dir_headers "")
  foreach(d ${dirs})
    ROOT_GLOB_FILES(dir_headers
                    RECURSE 1
                    RELATIVE ${CMAKE_CURRENT_SOURCE_DIR}/${d}
                    FILTER "LinkDef" ${d}/*)
    list(APPEND found_headers "${dir_headers}")
  endforeach()

  if (APPLE)
    # FIXME: Krb5Auth.h triggers "declaration of '__mb_cur_max' has a different language linkage"
    # problem.
    # FIXME: error: declaration of 'NSObject' must be imported from module 'ROOT.libBonjour.so.TBonjourBrowser.h' before it is required
    if (${library} MATCHES "libKrb5Auth.so" OR ${library} MATCHES "(libGCocoa|libGQuartz)\..*")
      return()
    endif()
  endif(APPLE)

  set(excluded_headers "RConfig.h RVersion.h RtypesImp.h TVersionCheck.h
			Rtypes.h RtypesCore.h TClassEdit.h
			DllImport.h TGenericClassInfo.h
			TSchemaHelper.h ESTLType.h RStringView.h Varargs.h
			RootMetaSelection.h libcpp_string_view.h
			RWrap_libcpp_string_view.h TAtomicCountGcc.h
			TException.h ThreadLocalStorage.h ROOT/TThreadExecutor.hxx
                        TBranchProxyTemplate.h TGLIncludes.h TGLWSIncludes.h
                        snprintf.h strlcpy.h")
  set(modulemap_entry "module \"${library}\" { \\n")
  # For modules GCocoa and GQuartz we need objc context.
  if (${library} MATCHES "(libGCocoa|libGQuartz)\..*")
    set (modulemap_entry "${modulemap_entry} \\n  requires objc \\n")
  else()
    set (modulemap_entry "${modulemap_entry} \\n  requires cplusplus \\n")
  endif()
  if (library_headers)
    set(found_headers ${library_headers})
  endif()
  foreach(header ${found_headers})
    #message (STATUS "header: ${header}")
    set(textual_header "")
    if (${header} MATCHES ".*\.icc$")
      set(textual_header " textual")
    endif()
    if (NOT ${excluded_headers} MATCHES ${header})
      set(modulemap_entry "${modulemap_entry} module \"${header}\" { ${textual_header} header \"${header}\" export * }\\n")
    endif()
  endforeach()
  #set(modulemap_entry "${modulemap_entry}  link \"lib/${library}\"\\n")
  set(modulemap_entry "${modulemap_entry}  export *\\n }\\n")
  set_property(GLOBAL APPEND PROPERTY ROOT_CXXMODULES_EXTRA_MODULEMAP_CONTENT ${modulemap_entry})
endfunction()

#---------------------------------------------------------------------------------------------------
#---ROOT_LINKER_LIBRARY( <name> source1 source2 ...[TYPE STATIC|SHARED] [DLLEXPORT]
#                        [NOINSTALL] LIBRARIES library1 library2 ...
#                        BUILTINS dep1 dep2)
#---------------------------------------------------------------------------------------------------
function(ROOT_LINKER_LIBRARY library)
  CMAKE_PARSE_ARGUMENTS(ARG "DLLEXPORT;CMAKENOEXPORT;TEST;NOINSTALL" "TYPE" "LIBRARIES;DEPENDENCIES;BUILTINS"  ${ARGN})
  ROOT_GET_SOURCES(lib_srcs src ${ARG_UNPARSED_ARGUMENTS})
  if(NOT ARG_TYPE)
    set(ARG_TYPE SHARED)
  endif()
  if(ARG_TEST) # we are building a test, so add EXCLUDE_FROM_ALL
    set(_all EXCLUDE_FROM_ALL)
  endif()
  include_directories(${CMAKE_BINARY_DIR}/include)                # This is a copy and certainly should last one
  set(library_name ${library})
  if(TARGET ${library})
    message("Target ${library} already exists. Renaming target name to ${library}_new")
    set(library ${library}_new)
  endif()
  if(WIN32 AND ARG_TYPE STREQUAL SHARED AND NOT ARG_DLLEXPORT)
    #---create a list of all the object files-----------------------------
    if(CMAKE_GENERATOR MATCHES "Visual Studio")
      #foreach(src1 ${lib_srcs})
      #  if(NOT src1 MATCHES "[.]h$|[.]icc$|[.]hxx$|[.]hpp$")
      #    string (REPLACE ${CMAKE_CURRENT_SOURCE_DIR} "" src2 ${src1})
      #    string (REPLACE ${CMAKE_CURRENT_BINARY_DIR} "" src3 ${src2})
      #    string (REPLACE ".." "__" src ${src3})
      #    get_filename_component(name ${src} NAME_WE)
      #    set(lib_objs ${lib_objs} ${library}.dir/${CMAKE_CFG_INTDIR}/${name}.obj)
      #  endif()
      #endforeach()
     set(lib_objs ${lib_objs} ${library}.dir/${CMAKE_CFG_INTDIR}/*.obj)
    else()
      foreach(src1 ${lib_srcs})
        if(NOT src1 MATCHES "[.]h$|[.]icc$|[.]hxx$|[.]hpp$")
          string (REPLACE ${CMAKE_CURRENT_SOURCE_DIR} "" src2 ${src1})
          string (REPLACE ${CMAKE_CURRENT_BINARY_DIR} "" src3 ${src2})
          string (REPLACE ".." "__" src ${src3})
          get_filename_component(name ${src} NAME)
          get_filename_component(path ${src} PATH)
          set(lib_objs ${lib_objs} ${CMAKE_CURRENT_BINARY_DIR}/CMakeFiles/${library}.dir/${path}/${name}.obj)
        endif()
      endforeach()
    endif()
    #---create a shared library with the .def file------------------------
    add_library(${library} ${_all} SHARED ${lib_srcs})
    target_link_libraries(${library} ${ARG_LIBRARIES} ${ARG_DEPENDENCIES})
    set_target_properties(${library} PROPERTIES ${ROOT_LIBRARY_PROPERTIES} LINK_FLAGS -DEF:${library}.def)

    #---set the .def file as generated------------------------------------
    set_source_files_properties(${library}.def PROPERTIES GENERATED 1)
    #---create a custom pre-link command that runs bindexplib
    add_custom_command(TARGET ${library} PRE_LINK
                       COMMAND bindexplib
                       ARGS -o ${library}.def ${libprefix}${library} ${lib_objs}
                       DEPENDS bindexplib )
  else()
    #---Need to add a dummy source file if all sources are OBJECT libraries (Xcode, ...)
    if(NOT lib_srcs MATCHES "(^|[;])[^$][^<]")
      add_custom_command(OUTPUT dummy.cxx COMMAND ${CMAKE_COMMAND} -E touch dummy.cxx)
      set(lib_srcs ${lib_srcs} dummy.cxx)
    endif()
    add_library( ${library} ${_all} ${ARG_TYPE} ${lib_srcs})
    if(ARG_TYPE STREQUAL SHARED)
      set_target_properties(${library} PROPERTIES  ${ROOT_LIBRARY_PROPERTIES} )
    endif()
    if(explicitlink OR ROOT_explicitlink_FOUND)
      target_link_libraries(${library} ${ARG_LIBRARIES} ${ARG_DEPENDENCIES})
    else()
      target_link_libraries(${library} ${ARG_LIBRARIES})
    endif()
  endif()
  if(TARGET G__${library})
    add_dependencies(${library} G__${library})
  endif()
  set_property(GLOBAL APPEND PROPERTY ROOT_EXPORTED_TARGETS ${library})
  set_target_properties(${library} PROPERTIES OUTPUT_NAME ${library_name})
  set_target_properties(${library} PROPERTIES LINK_INTERFACE_LIBRARIES "${ARG_DEPENDENCIES}")
  # Do not add -Dname_EXPORTS to the command-line when building files in this
  # target. Doing so is actively harmful for the modules build because it
  # creates extra module variants, and not useful because we don't use these
  # macros.
  set_target_properties(${library} PROPERTIES DEFINE_SYMBOL "")
  if(ARG_BUILTINS)
    foreach(arg1 ${ARG_BUILTINS})
      if(${arg1}_TARGET)
        add_dependencies(${library} ${${arg1}_TARGET})
      endif()
    endforeach()
  endif()

  #----Installation details-------------------------------------------------------
  if(NOT ARG_TEST AND NOT ARG_NOINSTALL AND CMAKE_LIBRARY_OUTPUT_DIRECTORY)
    if(ARG_CMAKENOEXPORT)
      install(TARGETS ${library} RUNTIME DESTINATION ${CMAKE_INSTALL_BINDIR} COMPONENT libraries
                                 LIBRARY DESTINATION ${CMAKE_INSTALL_LIBDIR} COMPONENT libraries
                                 ARCHIVE DESTINATION ${CMAKE_INSTALL_LIBDIR} COMPONENT libraries)
    else()
      install(TARGETS ${library} EXPORT ${CMAKE_PROJECT_NAME}Exports
                                 RUNTIME DESTINATION ${CMAKE_INSTALL_BINDIR} COMPONENT libraries
                                 LIBRARY DESTINATION ${CMAKE_INSTALL_LIBDIR} COMPONENT libraries
                                 ARCHIVE DESTINATION ${CMAKE_INSTALL_LIBDIR} COMPONENT libraries)
    endif()
    if(WIN32 AND ARG_TYPE STREQUAL SHARED)
      install(FILES ${CMAKE_RUNTIME_OUTPUT_DIRECTORY}/lib${library}.pdb
                    CONFIGURATIONS Debug RelWithDebInfo
                    DESTINATION ${CMAKE_INSTALL_BINDIR}
                    COMPONENT libraries)
    endif()
  endif()
endfunction()

#---------------------------------------------------------------------------------------------------
#---ROOT_OBJECT_LIBRARY( <name> source1 source2 ... BUILTINS dep1 dep2 ...)
#---------------------------------------------------------------------------------------------------
function(ROOT_OBJECT_LIBRARY library)
  CMAKE_PARSE_ARGUMENTS(ARG "" "" "BUILTINS"  ${ARGN})
  ROOT_GET_SOURCES(lib_srcs src ${ARG_UNPARSED_ARGUMENTS})
  include_directories(AFTER ${CMAKE_BINARY_DIR}/include)
  add_library( ${library} OBJECT ${lib_srcs})
  if(lib_srcs MATCHES "(^|/)(G__[^.]*)[.]cxx.*")
     add_dependencies(${library} ${CMAKE_MATCH_2})
  endif()

  #--- Only for building shared libraries
  set_property(TARGET ${library} PROPERTY POSITION_INDEPENDENT_CODE 1)
  # Do not add -Dname_EXPORTS to the command-line when building files in this
  # target. Doing so is actively harmful for the modules build because it
  # creates extra module variants, and not useful because we don't use these
  # macros.
  set_target_properties(${library} PROPERTIES DEFINE_SYMBOL "")

  if(ARG_BUILTINS)
    foreach(arg1 ${ARG_BUILTINS})
      if(${arg1}_TARGET)
        add_dependencies(${library} ${${arg1}_TARGET})
      endif()
    endforeach()
  endif()

  #--- Fill the property OBJECTS with all the object files
  #    This is needed becuase the generator expression $<TARGET_OBJECTS:target>
  #    does not get expanded when used in custom command dependencies
  get_target_property(sources ${library} SOURCES)
  foreach(s ${sources})
    if(CMAKE_GENERATOR MATCHES Xcode)
      get_filename_component(name ${s} NAME_WE)
      set(obj ${CMAKE_CURRENT_BINARY_DIR}/${CMAKE_PROJECT_NAME}.build/${CMAKE_CFG_INTDIR}/${library}.build/Objects-normal/x86_64/${name}${CMAKE_CXX_OUTPUT_EXTENSION})
    else()
      if(IS_ABSOLUTE ${s})
        string(REGEX REPLACE "([][.?*+|()$^-])" "\\\\\\1" escaped_source_dir "${CMAKE_CURRENT_SOURCE_DIR}")
        string(REGEX REPLACE "([][.?*+|()$^-])" "\\\\\\1" escaped_binary_dir "${CMAKE_CURRENT_BINARY_DIR}")
        if(${s} MATCHES "^${escaped_source_dir}")
          string(REPLACE ${CMAKE_CURRENT_SOURCE_DIR} ${CMAKE_CURRENT_BINARY_DIR}/CMakeFiles/${library}.dir src ${s})
        elseif(${s} MATCHES "^${escaped_binary_dir}")
          string(REPLACE ${CMAKE_CURRENT_BINARY_DIR} ${CMAKE_CURRENT_BINARY_DIR}/CMakeFiles/${library}.dir src ${s})
        else()
          #message(WARNING "Unknown location of source ${s} for object library ${library}")
        endif()
      else()
        set(src ${CMAKE_CURRENT_BINARY_DIR}/CMakeFiles/${library}.dir/${s})
      endif()
      set(obj ${src}${CMAKE_CXX_OUTPUT_EXTENSION})
    endif()
    set_property(TARGET ${library} APPEND PROPERTY OBJECTS ${obj})
  endforeach()
endfunction()

#---------------------------------------------------------------------------------------------------
#---ROOT_MODULE_LIBRARY( <name> source1 source2 ... [DLLEXPORT] LIBRARIES library1 library2 ...)
#---------------------------------------------------------------------------------------------------
function(ROOT_MODULE_LIBRARY library)
  CMAKE_PARSE_ARGUMENTS(ARG "" "" "LIBRARIES" ${ARGN})
  ROOT_GET_SOURCES(lib_srcs src ${ARG_UNPARSED_ARGUMENTS})
  include_directories(${CMAKE_BINARY_DIR}/include)
  add_library( ${library} SHARED ${lib_srcs})
  set_target_properties(${library}  PROPERTIES ${ROOT_LIBRARY_PROPERTIES})
  # Do not add -Dname_EXPORTS to the command-line when building files in this
  # target. Doing so is actively harmful for the modules build because it
  # creates extra module variants, and not useful because we don't use these
  # macros.
  set_target_properties(${library} PROPERTIES DEFINE_SYMBOL "")

  target_link_libraries(${library} ${ARG_LIBRARIES})
  #----Installation details-------------------------------------------------------
  install(TARGETS ${library} RUNTIME DESTINATION ${CMAKE_INSTALL_BINDIR} COMPONENT libraries
                             LIBRARY DESTINATION ${CMAKE_INSTALL_LIBDIR} COMPONENT libraries
                             ARCHIVE DESTINATION ${CMAKE_INSTALL_LIBDIR} COMPONENT libraries)
endfunction()

#---------------------------------------------------------------------------------------------------
#---ROOT_GENERATE_ROOTMAP( library LINKDEF linkdef LIBRRARY lib DEPENDENCIES lib1 lib2 )
#---------------------------------------------------------------------------------------------------
function(ROOT_GENERATE_ROOTMAP library)
  return()   #--- No needed anymore
  CMAKE_PARSE_ARGUMENTS(ARG "" "LIBRARY" "LINKDEF;DEPENDENCIES" ${ARGN})
  get_filename_component(libname ${library} NAME_WE)
  get_filename_component(path ${library} PATH)

  #---Set the library output directory-----------------------
  if(DEFINED CMAKE_LIBRARY_OUTPUT_DIRECTORY)
    set(library_output_dir ${CMAKE_LIBRARY_OUTPUT_DIRECTORY})
  else()
    set(library_output_dir ${CMAKE_CURRENT_BINARY_DIR})
  endif()

  set(outfile ${library_output_dir}/${libprefix}${libname}.rootmap)
  foreach( f ${ARG_LINKDEF})
    if( IS_ABSOLUTE ${f})
      set(_linkdef ${_linkdef} ${f})
    else()
      set(_linkdef ${_linkdef} ${CMAKE_CURRENT_SOURCE_DIR}/inc/${f})
    endif()
  endforeach()
  foreach(d ${ARG_DEPENDENCIES})
    get_filename_component(_ext ${d} EXT)
    if(_ext)
      set(_dependencies ${_dependencies} ${d})
    else()
      set(_dependencies ${_dependencies} ${libprefix}${d}${CMAKE_SHARED_LIBRARY_SUFFIX})
    endif()
  endforeach()
  if(ARG_LIBRARY)
    set(_library ${ARG_LIBRARY})
  else()
    set(_library ${libprefix}${library}${CMAKE_SHARED_LIBRARY_SUFFIX})
  endif()
  #---Build the rootmap file--------------------------------------
  #add_custom_command(OUTPUT ${outfile}
  #                   COMMAND ${rlibmap_cmd} -o ${outfile} -l ${_library} -d ${_dependencies} -c ${_linkdef}
  #                   DEPENDS ${_linkdef} ${rlibmap_cmd} )
  add_custom_target( ${libprefix}${library}.rootmap ALL DEPENDS  ${outfile})
  set_target_properties(${libprefix}${library}.rootmap PROPERTIES FOLDER RootMaps )
  #---Install the rootmap file------------------------------------
  install(FILES ${outfile} DESTINATION ${CMAKE_INSTALL_LIBDIR} COMPONENT libraries)
endfunction()

#---------------------------------------------------------------------------------------------------
#---ROOT_FIND_DIRS_WITH_HEADERS([dir1 dir2 ...] OPTIONS [options])
#---------------------------------------------------------------------------------------------------
function(ROOT_FIND_DIRS_WITH_HEADERS result_dirs)
  if( ARGN )
    set(dirs ${ARGN})
  else()
    set(dirs inc/)
    if(root7)
      if(EXISTS ${CMAKE_CURRENT_SOURCE_DIR}/v7/inc/)
        set(dirs inc/ v7/inc/)
      endif()
    endif()
  endif()
  set (${result_dirs} ${dirs} PARENT_SCOPE)
endfunction()

#---------------------------------------------------------------------------------------------------
#---ROOT_INSTALL_HEADERS([dir1 dir2 ...] OPTIONS [options])
#---------------------------------------------------------------------------------------------------
function(ROOT_INSTALL_HEADERS)
  CMAKE_PARSE_ARGUMENTS(ARG "" "" "OPTIONS" ${ARGN})
  ROOT_FIND_DIRS_WITH_HEADERS(dirs ${ARG_UNPARSED_ARGUMENTS})
  foreach(d ${dirs})
    install(DIRECTORY ${d} DESTINATION ${CMAKE_INSTALL_INCLUDEDIR}
                           COMPONENT headers
                           PATTERN ".svn" EXCLUDE
                           REGEX "LinkDef" EXCLUDE
                           ${ARG_OPTIONS})
    file(COPY ${d} DESTINATION ${CMAKE_BINARY_DIR}/include
                   PATTERN ".svn" EXCLUDE
                   REGEX "LinkDef" EXCLUDE
                   ${ARG_OPTIONS})
    set_property(GLOBAL APPEND PROPERTY ROOT_INCLUDE_DIRS ${CMAKE_CURRENT_SOURCE_DIR}/${d})
  endforeach()
endfunction()

#---------------------------------------------------------------------------------------------------
#---ROOT_STANDARD_LIBRARY_PACKAGE(libname DEPENDENCIES lib1 lib2)
#---------------------------------------------------------------------------------------------------
function(ROOT_STANDARD_LIBRARY_PACKAGE libname)
  CMAKE_PARSE_ARGUMENTS(ARG "" "" "DEPENDENCIES;DICTIONARY_OPTIONS" ${ARGN})
  ROOT_GENERATE_DICTIONARY(G__${libname} *.h MODULE ${libname} LINKDEF LinkDef.h OPTIONS ${ARG_DICTIONARY_OPTIONS})
  ROOT_LINKER_LIBRARY(${libname} *.cxx G__${libname}.cxx DEPENDENCIES ${ARG_DEPENDENCIES})
  ROOT_INSTALL_HEADERS()
endfunction()

#---------------------------------------------------------------------------------------------------
#---ROOT_EXECUTABLE( <name> source1 source2 ... LIBRARIES library1 library2 ... BUILTINS dep1 dep2 ...)
#---------------------------------------------------------------------------------------------------
function(ROOT_EXECUTABLE executable)
  CMAKE_PARSE_ARGUMENTS(ARG "CMAKENOEXPORT;NOINSTALL;TEST" "" "LIBRARIES;BUILTINS;ADDITIONAL_COMPILE_FLAGS"  ${ARGN})
  ROOT_GET_SOURCES(exe_srcs src ${ARG_UNPARSED_ARGUMENTS})
  set(executable_name ${executable})
  if(TARGET ${executable})
    message("Target ${executable} already exists. Renaming target name to ${executable}_new")
    set(executable ${executable}_new)
  endif()
  if(ARG_TEST) # we are building a test, so add EXCLUDE_FROM_ALL
    set(_all EXCLUDE_FROM_ALL)
  endif()
  include_directories(${CMAKE_BINARY_DIR}/include)
  add_executable( ${executable} ${_all} ${exe_srcs})
  target_link_libraries(${executable} ${ARG_LIBRARIES} )
  if(WIN32 AND ${executable} MATCHES .exe)
    set_target_properties(${executable} PROPERTIES SUFFIX "")
  endif()
  set_property(GLOBAL APPEND PROPERTY ROOT_EXPORTED_TARGETS ${executable})
  set_target_properties(${executable} PROPERTIES OUTPUT_NAME ${executable_name})
  if (ARG_ADDITIONAL_COMPILE_FLAGS)
    set_target_properties(${executable} PROPERTIES COMPILE_FLAGS ${ARG_ADDITIONAL_COMPILE_FLAGS})
  endif()
<<<<<<< HEAD
=======
  if(TARGET move_headers)
    add_dependencies(${executable} move_headers)
  endif()
  if(ARG_BUILTINS)
    foreach(arg1 ${ARG_BUILTINS})
      if(${arg1}_TARGET)
        add_dependencies(${executable} ${${arg1}_TARGET})
      endif()
    endforeach()
  endif()
>>>>>>> 8c2a18b1

  #----Installation details------------------------------------------------------
  if(NOT ARG_NOINSTALL AND CMAKE_RUNTIME_OUTPUT_DIRECTORY)
    if(ARG_CMAKENOEXPORT)
      install(TARGETS ${executable} RUNTIME DESTINATION ${CMAKE_INSTALL_BINDIR} COMPONENT applications)
    else()
      install(TARGETS ${executable} EXPORT ${CMAKE_PROJECT_NAME}Exports RUNTIME DESTINATION ${CMAKE_INSTALL_BINDIR} COMPONENT applications)
    endif()
    if(WIN32)
      install(FILES ${CMAKE_RUNTIME_OUTPUT_DIRECTORY}/${executable}.pdb
              CONFIGURATIONS Debug RelWithDebInfo
              DESTINATION ${CMAKE_INSTALL_BINDIR}
              COMPONENT applications)
    endif()
  endif()
endfunction()

#---------------------------------------------------------------------------------------------------
#---REFLEX_BUILD_DICTIONARY( dictionary headerfiles selectionfile OPTIONS opt1 opt2 ...  LIBRARIES lib1 lib2 ... )
#---------------------------------------------------------------------------------------------------
function(REFLEX_BUILD_DICTIONARY dictionary headerfiles selectionfile )
  CMAKE_PARSE_ARGUMENTS(ARG "" "" "LIBRARIES;OPTIONS" ${ARGN})
  REFLEX_GENERATE_DICTIONARY(${dictionary} ${headerfiles} SELECTION ${selectionfile} OPTIONS ${ARG_OPTIONS})
  add_library(${dictionary}Dict MODULE ${gensrcdict})
  target_link_libraries(${dictionary}Dict ${ARG_LIBRARIES} ${ROOT_Reflex_LIBRARY})
  #----Installation details-------------------------------------------------------
  install(TARGETS ${dictionary}Dict LIBRARY DESTINATION ${CMAKE_INSTALL_LIBDIR})
  set(mergedRootMap ${CMAKE_INSTALL_PREFIX}/${lib}/${CMAKE_PROJECT_NAME}Dict.rootmap)
  set(srcRootMap ${CMAKE_CURRENT_BINARY_DIR}/${rootmapname})
  install(CODE "EXECUTE_PROCESS(COMMAND ${merge_rootmap_cmd} --do-merge --input-file ${srcRootMap} --merged-file ${mergedRootMap})")
endfunction()

#---------------------------------------------------------------------------------------------------
#---ROOT_CHECK_OUT_OF_SOURCE_BUILD( )
#---------------------------------------------------------------------------------------------------
macro(ROOT_CHECK_OUT_OF_SOURCE_BUILD)
  get_filename_component(bindir_parent ${CMAKE_BINARY_DIR} PATH)
  if(CMAKE_SOURCE_DIR STREQUAL CMAKE_BINARY_DIR)
     file(REMOVE_RECURSE ${CMAKE_SOURCE_DIR}/Testing)
     file(REMOVE ${CMAKE_SOURCE_DIR}/DartConfiguration.tcl)
     message(FATAL_ERROR "ROOT should be built as an out of source build, to keep the source directory clean. Please create a extra build directory and run the command 'cmake <path_to_source_dir>' in this newly created directory. You have also to delete the directory CMakeFiles and the file CMakeCache.txt in the source directory. Otherwise cmake will complain even if you run it from an out-of-source directory.")
  elseif(IS_SYMLINK ${CMAKE_BINARY_DIR} AND CMAKE_SOURCE_DIR STREQUAL bindir_parent)
     message(FATAL_ERROR "ROOT cannot be built from a sub-directory of the source tree that is a symlink. This is a current limitation of CMake. Please create a real build directory and run the command 'cmake <path_to_source_dir>' in this newly created directory.")
  endif()
endmacro()

#----------------------------------------------------------------------------
# function ROOT_ADD_TEST( <name> COMMAND cmd [arg1... ]
#                        [PRECMD cmd [arg1...]] [POSTCMD cmd [arg1...]]
#                        [OUTPUT outfile] [ERROR errfile] [INPUT infile]
#                        [ENVIRONMENT var1=val1 var2=val2 ...
#                        [DEPENDS test1 ...]
#                        [RUN_SERIAL]
#                        [TIMEOUT seconds]
#                        [DEBUG]
#                        [SOURCE_DIR dir] [BINARY_DIR dir]
#                        [WORKING_DIR dir]
#                        [BUILD target] [PROJECT project]
#                        [PASSREGEX exp] [FAILREGEX epx]
#                        [PASSRC code])
#
function(ROOT_ADD_TEST test)
  CMAKE_PARSE_ARGUMENTS(ARG "DEBUG;WILLFAIL;CHECKOUT;CHECKERR;RUN_SERIAL"
                            "TIMEOUT;BUILD;INPUT;OUTPUT;ERROR;SOURCE_DIR;BINARY_DIR;WORKING_DIR;PROJECT;PASSRC"
                             "COMMAND;COPY_TO_BUILDDIR;DIFFCMD;OUTCNV;OUTCNVCMD;PRECMD;POSTCMD;ENVIRONMENT;COMPILEMACROS;DEPENDS;PASSREGEX;OUTREF;ERRREF;FAILREGEX;LABELS"
                            ${ARGN})

  #- Handle COMMAND argument
  list(LENGTH ARG_COMMAND _len)
  if(_len LESS 1)
    if(NOT ARG_BUILD)
      message(FATAL_ERROR "ROOT_ADD_TEST: command is mandatory (without build)")
    endif()
  else()
    list(GET ARG_COMMAND 0 _prg)
    list(REMOVE_AT ARG_COMMAND 0)

    if(TARGET ${_prg})                                 # if command is a target, get the actual executable
      set(_prg "$<TARGET_FILE:${_prg}>")
      set(_cmd ${_prg} ${ARG_COMMAND})
    else()
      find_program(_exe ${_prg})
      if(_exe)                                         # if the command is found in the system, use it
        set(_cmd ${_exe} ${ARG_COMMAND})
      elseif(NOT IS_ABSOLUTE ${_prg})                  # if not absolute, assume is found in current binary dir
        set(_prg ${CMAKE_CURRENT_BINARY_DIR}/${_prg})
        set(_cmd ${_prg} ${ARG_COMMAND})
      else()                                           # take as it is
        set(_cmd ${_prg} ${ARG_COMMAND})
      endif()
      unset(_exe CACHE)
    endif()

    string(REPLACE ";" "^" _cmd "${_cmd}")
  endif()

  set(_command ${CMAKE_COMMAND} -DCMD=${_cmd})

  #- Handle PRE and POST commands
  if(ARG_PRECMD)
    string(REPLACE ";" "^" _pre "${ARG_PRECMD}")
    set(_command ${_command} -DPRE=${_pre})
  endif()

  if(ARG_POSTCMD)
    string(REPLACE ";" "^" _post "${ARG_POSTCMD}")
    set(_command ${_command} -DPOST=${_post})
  endif()

  #- Handle INPUT, OUTPUT, ERROR, DEBUG arguments
  if(ARG_INPUT)
    set(_command ${_command} -DIN=${ARG_INPUT})
  endif()

  if(ARG_OUTPUT)
    set(_command ${_command} -DOUT=${ARG_OUTPUT})
  endif()

  if(ARG_OUTREF)
    set(_command ${_command} -DOUTREF=${ARG_OUTREF})
  endif()

  if(ARG_ERRREF)
    set(_command ${_command} -DERRREF=${ARG_ERRREF})
  endif()

  if(ARG_ERROR)
    set(_command ${_command} -DERR=${ARG_ERROR})
  endif()

  if(ARG_WORKING_DIR)
    set(_command ${_command} -DCWD=${ARG_WORKING_DIR})
  endif()

  if(ARG_DEBUG)
    set(_command ${_command} -DDBG=ON)
  endif()

  if(ARG_PASSRC)
    set(_command ${_command} -DRC=${ARG_PASSRC})
  endif()

  if(ARG_OUTCNVCMD)
    string(REPLACE ";" "^" _outcnvcmd "${ARG_OUTCNVCMD}")
    string(REPLACE "=" "@" _outcnvcmd "${_outcnvcmd}")
    set(_command ${_command} -DCNVCMD=${_outcnvcmd})
  endif()

  if(ARG_OUTCNV)
    string(REPLACE ";" "^" _outcnv "${ARG_OUTCNV}")
    set(_command ${_command} -DCNV=${_outcnv})
  endif()

  if(ARG_DIFFCMD)
    string(REPLACE ";" "^" _diff_cmd "${ARG_DIFFCMD}")
    set(_command ${_command} -DDIFFCMD=${_diff_cmd})
  endif()

  if(ARG_CHECKOUT)
    set(_command ${_command} -DCHECKOUT=true)
  endif()

  if(ARG_CHECKERR)
    set(_command ${_command} -DCHECKERR=true)
  endif()

  set(_command ${_command} -DSYS=${ROOTSYS})

  #- Handle ENVIRONMENT argument
  if(ARG_ENVIRONMENT)
    string(REPLACE ";" "#" _env "${ARG_ENVIRONMENT}")
    string(REPLACE "=" "@" _env "${_env}")
    set(_command ${_command} -DENV=${_env})
  endif()

  #- Copy files to the build directory.
  if(ARG_COPY_TO_BUILDDIR)
    string(REPLACE ";" "^" _copy_files "${ARG_COPY_TO_BUILDDIR}")
    set(_command ${_command} -DCOPY=${_copy_files})
  endif()

  #- Locate the test driver
  find_file(ROOT_TEST_DRIVER RootTestDriver.cmake PATHS ${THISDIR} ${CMAKE_MODULE_PATH})
  if(NOT ROOT_TEST_DRIVER)
    message(FATAL_ERROR "ROOT_ADD_TEST: RootTestDriver.cmake not found!")
  endif()
  set(_command ${_command} -P ${ROOT_TEST_DRIVER})

  if(ARG_WILLFAIL)
    set(test ${test}_WILL_FAIL)
  endif()

  #- Now we can actually add the test
  if(ARG_BUILD)
    if(NOT ARG_SOURCE_DIR)
      set(ARG_SOURCE_DIR ${CMAKE_CURRENT_SOURCE_DIR})
    endif()
    if(NOT ARG_BINARY_DIR)
      set(ARG_BINARY_DIR ${CMAKE_CURRENT_BINARY_DIR})
    endif()
    if(NOT ARG_PROJECT)
       if(NOT PROJECT_NAME STREQUAL "ROOT")
         set(ARG_PROJECT ${PROJECT_NAME})
       else()
         set(ARG_PROJECT ${ARG_BUILD})
       endif()
    endif()
    add_test(NAME ${test} COMMAND ${CMAKE_CTEST_COMMAND}
      --build-and-test  ${ARG_SOURCE_DIR} ${ARG_BINARY_DIR}
      --build-generator ${CMAKE_GENERATOR}
      --build-makeprogram ${CMAKE_MAKE_PROGRAM}
      --build-target ${ARG_BUILD}
      --build-project ${ARG_PROJECT}
      --build-config $<CONFIGURATION>
      --build-noclean
      --test-command ${_command} )
    set_property(TEST ${test} PROPERTY ENVIRONMENT ROOT_DIR=${CMAKE_BINARY_DIR})
  else()
    add_test(NAME ${test} COMMAND ${_command})
    if (gnuinstall)
      set_property(TEST ${test} PROPERTY ENVIRONMENT ROOTIGNOREPREFIX=1)
    endif()
  endif()

  #- Handle TIMOUT and DEPENDS arguments
  if(ARG_TIMEOUT)
    set_property(TEST ${test} PROPERTY TIMEOUT ${ARG_TIMEOUT})
  endif()

  if(ARG_DEPENDS)
    set_property(TEST ${test} PROPERTY DEPENDS ${ARG_DEPENDS})
  endif()

  if(ARG_PASSREGEX)
    set_property(TEST ${test} PROPERTY PASS_REGULAR_EXPRESSION ${ARG_PASSREGEX})
  endif()

  if(ARG_FAILREGEX)
    set_property(TEST ${test} PROPERTY FAIL_REGULAR_EXPRESSION ${ARG_FAILREGEX})
  endif()

  if(ARG_WILLFAIL)
    set_property(TEST ${test} PROPERTY WILL_FAIL true)
  endif()

  if(ARG_LABELS)
    set_tests_properties(${test} PROPERTIES LABELS "${ARG_LABELS}")
  endif()

  if(ARG_RUN_SERIAL)
    set_property(TEST ${test} PROPERTY RUN_SERIAL true)
  endif()

endfunction()

#----------------------------------------------------------------------------
# ROOT_ADD_TEST_SUBDIRECTORY( <name> )
#----------------------------------------------------------------------------
function(ROOT_ADD_TEST_SUBDIRECTORY subdir)
  file(RELATIVE_PATH subdir ${CMAKE_SOURCE_DIR} ${CMAKE_CURRENT_SOURCE_DIR}/${subdir})
  set_property(GLOBAL APPEND PROPERTY ROOT_TEST_SUBDIRS ${subdir})
endfunction()

#----------------------------------------------------------------------------
# ROOT_ADD_CXX_FLAG(var flag)
#----------------------------------------------------------------------------
function(ROOT_ADD_CXX_FLAG var flag)
  string(REGEX REPLACE "[-.+/:= ]" "_" flag_esc "${flag}")
  CHECK_CXX_COMPILER_FLAG("-Werror ${flag}" CXX_HAS${flag_esc})
  if(CXX_HAS${flag_esc})
    set(${var} "${${var}} ${flag}" PARENT_SCOPE)
  endif()
endfunction()
#----------------------------------------------------------------------------
# ROOT_ADD_C_FLAG(var flag)
#----------------------------------------------------------------------------
function(ROOT_ADD_C_FLAG var flag)
  string(REGEX REPLACE "[-.+/:= ]" "_" flag_esc "${flag}")
  CHECK_C_COMPILER_FLAG("-Werror ${flag}" C_HAS${flag_esc})
  if(C_HAS${flag_esc})
    set(${var} "${${var}} ${flag}" PARENT_SCOPE)
  endif()
endfunction()

#----------------------------------------------------------------------------
# find_python_module(module [REQUIRED] [QUIET])
#----------------------------------------------------------------------------
function(find_python_module module)
   CMAKE_PARSE_ARGUMENTS(ARG "REQUIRED;QUIET" "" "" ${ARGN})
   string(TOUPPER ${module} module_upper)
   if(NOT PY_${module_upper})
      if(ARG_REQUIRED)
         set(py_${module}_FIND_REQUIRED TRUE)
      endif()
      if(ARG_QUIET)
         set(py_${module}_FIND_QUIETLY TRUE)
      endif()
      # A module's location is usually a directory, but for binary modules
      # it's a .so file.
      execute_process(COMMAND "${PYTHON_EXECUTABLE}" "-c"
         "import re, ${module}; print(re.compile('/__init__.py.*').sub('',${module}.__file__))"
         RESULT_VARIABLE _${module}_status
         OUTPUT_VARIABLE _${module}_location
         ERROR_VARIABLE _${module}_error
         OUTPUT_STRIP_TRAILING_WHITESPACE
         ERROR_STRIP_TRAILING_WHITESPACE)
      if(NOT _${module}_status)
         set(PY_${module_upper} ${_${module}_location} CACHE STRING "Location of Python module ${module}")
         mark_as_advanced(PY_${module_upper})
      else()
         if(NOT ARG_QUIET)
            message(STATUS "Failed to find Python module ${module}: ${_${module}_error}")
          endif()
      endif()
   endif()
   find_package_handle_standard_args(py_${module} DEFAULT_MSG PY_${module_upper})
   set(PY_${module_upper}_FOUND ${PY_${module_upper}_FOUND} PARENT_SCOPE)
endfunction()

<|MERGE_RESOLUTION|>--- conflicted
+++ resolved
@@ -765,11 +765,6 @@
   if (ARG_ADDITIONAL_COMPILE_FLAGS)
     set_target_properties(${executable} PROPERTIES COMPILE_FLAGS ${ARG_ADDITIONAL_COMPILE_FLAGS})
   endif()
-<<<<<<< HEAD
-=======
-  if(TARGET move_headers)
-    add_dependencies(${executable} move_headers)
-  endif()
   if(ARG_BUILTINS)
     foreach(arg1 ${ARG_BUILTINS})
       if(${arg1}_TARGET)
@@ -777,7 +772,6 @@
       endif()
     endforeach()
   endif()
->>>>>>> 8c2a18b1
 
   #----Installation details------------------------------------------------------
   if(NOT ARG_NOINSTALL AND CMAKE_RUNTIME_OUTPUT_DIRECTORY)
