--- conflicted
+++ resolved
@@ -244,11 +244,7 @@
                          build_rdf_from_range=self._generate_rdf_creator(),
                          computation_graph_callable=computation_graph_callable,
                          initialization_fn=self.backend.initialization,
-<<<<<<< HEAD
                          code_to_declare=code_to_declare)
-=======
-                         declaration_fn=self.backend.declaration_func)
->>>>>>> ead7bc12
 
         # List of action nodes in the same order as values
         local_nodes = self._get_action_nodes()
